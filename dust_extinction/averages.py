from __future__ import absolute_import, print_function, division

import pkg_resources

import numpy as np
from scipy.interpolate import interp1d
from astropy.table import Table

from .helpers import _get_x_in_wavenumbers, _test_valid_x_range
from .baseclasses import BaseExtModel
from .shapes import P92, _curve_F99_method

__all__ = [
    "RL85_MWGC",
    "B92_MWAvg",
    "G03_SMCBar",
    "G03_LMCAvg",
    "G03_LMC2",
    "I05_MWAvg",
    "CT06_MWGC",
    "CT06_MWLoc",
    "GCC09_MWAvg",
    "F11_MWGC",
]


class RL85_MWGC(BaseExtModel):
    r"""
    Reike & Lebofsky (1985) MW Average Extinction Curve

    Parameters
    ----------
    None

    Raises
    ------
    None

    Notes
    -----
    From Rieke & Lebofsky (1985, ApJ,288, 618)

    Example showing the average curve

    .. plot::
        :include-source:

        import numpy as np
        import matplotlib.pyplot as plt
        import astropy.units as u

        from dust_extinction.averages import RL85_MWGC

        fig, ax = plt.subplots()

        # define the extinction model
        ext_model = RL85_MWGC()

        # generate the curves and plot them
        x = np.arange(1.0/ext_model.x_range[1], 1.0/ext_model.x_range[0], 0.1) * u.micron

        ax.plot(x,ext_model(x),label='RL85_MWGC')
        ax.plot(1.0/ext_model.obsdata_x, ext_model.obsdata_axav, 'ko',
                label='obsdata')

        ax.set_xlabel(r'$\lambda$ [$\mu m$]')
        ax.set_ylabel(r'$A(x)/A(V)$')

        ax.legend(loc='best')
        plt.show()
    """

    x_range = [1.0 / 13.0, 1.0 / 1.25]

    Rv = 3.09

    # fmt: off
    obsdata_x = 1.0 / np.array(
        [13.0, 12.5, 12.0, 11.5, 11.0, 10.5, 10.0,
         9.5, 9.0, 8.5, 8.0, 4.8, 3.5, 2.22, 1.65, 1.25]
    )
    obsdata_axav = np.array(
        [0.027, 0.030, 0.037, 0.047, 0.060, 0.074, 0.083,
         0.087, 0.074, 0.043, 0.020, 0.023, 0.058, 0.112, 0.175, 0.282]
    )
    # fmt: on

    # accuracy of the observed data based on published table
    obsdata_tolerance = 1e-6

    def evaluate(self, in_x):
        r"""
        RL85 MWGC function

        Parameters
        ----------
        in_x: float
           expects either x in units of wavelengths or frequency
           or assumes wavelengths in wavenumbers [1/micron]

           internally wavenumbers are used

        Returns
        -------
        axav: np array (float)
            A(x)/A(V) extinction curve [mag]

        Raises
        ------
        ValueError
           Input x values outside of defined range
        """
        x = _get_x_in_wavenumbers(in_x)

        # check that the wavenumbers are within the defined range
        _test_valid_x_range(x, self.x_range, self.__class__.__name__)

        # define the function using simple linear interpolation
        # avoids negative values of alav that happens with cubic splines
        f = interp1d(self.obsdata_x, self.obsdata_axav)

        return f(x)


<<<<<<< HEAD
class B92_MWAvg(BaseExtModel):
    """
=======
class B92_MWAvg(BaseExtAveModel):
    r"""
>>>>>>> 2be695b8
    Bastiaansen (1992) Optical Extinction Curve

    Parameters
    ----------
    None

    Raises
    ------
    None

    Notes
    -----
    From Bastiaansen (1992, A&AS, 93, 449-462)

    Example showing the average curve

    .. plot::
        :include-source:

        import numpy as np
        import matplotlib.pyplot as plt
        import astropy.units as u

        from dust_extinction.averages import B92_MWAvg

        fig, ax = plt.subplots()

        # define the extinction model
        ext_model = B92_MWAvg()

        # generate the curves and plot them
        x = np.arange(1.0/ext_model.x_range[1], 1.0/ext_model.x_range[0], 0.1) * u.micron

        ax.plot(x,ext_model(x),label='B1992')
        ax.plot(1.0/ext_model.obsdata_x, ext_model.obsdata_axav, 'ko',
                label='obsdata')

        ax.set_xlabel(r'$\lambda$ [$\mu m$]')
        ax.set_ylabel(r'$A(x)/A(V)$')

        ax.legend(loc='best')
        plt.show()
    """

    x_range = [1.0 / 0.7873, 1.0 / 0.3402]

    rv = 3.1  # assumed!

    # fmt: off
    obsdata_x = 1.0/np.array(
        [0.7873, 0.7505, 0.7102, 0.6681, 0.64, 
        0.6107, 0.5821, 0.5601, 0.5407, 0.5205,
        0.4999, 0.4708, 0.4496, 0.4395, 0.4192,
        0.4038, 0.3785, 0.36, 0.3493, 0.3402])
    
    obsdata_axav = np.array(
        [0.849, 0.891, 0.941, 0.998, 1.045, 1.088,
        1.139, 1.176, 1.226, 1.279, 1.34 , 1.418,
        1.473, 1.507, 1.556, 1.595, 1.659, 1.718,
        1.761, 1.795])

    # fmt: on

    # accuracy of the observed data based on published table
    obsdata_tolerance = 6e-3

    def evaluate(self, in_x):
        """
        B1992 function

        Parameters
        ----------
        in_x: float
           expects either x in units of wavelengths or frequency
           or assumes wavelengths in wavenumbers [1/micron]

           internally wavenumbers are used

        Returns
        -------
        axav: np array (float)
            A(x)/A(V) extinction curve [mag]

        Raises
        ------
        ValueError
           Input x values outside of defined range
        """

        x = _get_x_in_wavenumbers(in_x)

        # check that the wavenumbers are within the defined range
        _test_valid_x_range(x, self.x_range, self.__class__.name)

        # define the function allowing for spline interpolation
        f = interp1d(self.obsdata_x, self.obsdata_axav)

        return f(x)


class G03_SMCBar(BaseExtModel):
    r"""
    Gordon et al (2003) SMCBar Average Extinction Curve

    Parameters
    ----------
    None

    Raises
    ------
    None

    Notes
    -----
    From Gordon et al. (2003, ApJ, 594, 279)

    The observed A(lambda)/A(V) values at 2.198 and 1.25 microns were
    changed to provide smooth interpolation as noted in
    Gordon et al. (2016, ApJ, 826, 104)

    Example showing the average curve

    .. plot::
        :include-source:

        import numpy as np
        import matplotlib.pyplot as plt
        import astropy.units as u

        from dust_extinction.averages import G03_SMCBar

        fig, ax = plt.subplots()

        # define the extinction model
        ext_model = G03_SMCBar()

        # generate the curves and plot them
        x = np.arange(ext_model.x_range[0], ext_model.x_range[1],0.1)/u.micron

        ax.plot(x,ext_model(x),label='G03 SMCBar')
        ax.plot(ext_model.obsdata_x, ext_model.obsdata_axav, 'ko',
                label='obsdata')

        ax.set_xlabel(r'$x$ [$\mu m^{-1}$]')
        ax.set_ylabel(r'$A(x)/A(V)$')

        ax.legend(loc='best')
        plt.show()
    """

    x_range = [0.3, 10.0]

    Rv = 2.74

    # fmt: off
    obsdata_x = np.array(
        [0.455, 0.606, 0.800, 1.235, 1.538, 1.818, 2.273, 2.703,
         3.375, 3.625, 3.875, 4.125, 4.375, 4.625, 4.875, 5.125,
         5.375, 5.625, 5.875, 6.125, 6.375, 6.625, 6.875, 7.125,
         7.375, 7.625, 7.875, 8.125, 8.375, 8.625]
    )
    obsdata_axav = np.array(
        [0.110, 0.169, 0.250, 0.567, 0.801, 1.000, 1.374, 1.672,
         2.000, 2.220, 2.428, 2.661, 2.947, 3.161, 3.293, 3.489,
         3.637, 3.866, 4.013, 4.243, 4.472, 4.776, 5.000, 5.272,
         5.575, 5.795, 6.074, 6.297, 6.436, 6.992]
    )
    # fmt: on

    # accuracy of the observed data based on published table
    obsdata_tolerance = 6e-2

    def evaluate(self, in_x):
        """
        G03 SMCBar function

        Parameters
        ----------
        in_x: float
           expects either x in units of wavelengths or frequency
           or assumes wavelengths in wavenumbers [1/micron]

           internally wavenumbers are used

        Returns
        -------
        axav: np array (float)
            A(x)/A(V) extinction curve [mag]

        Raises
        ------
        ValueError
           Input x values outside of defined range
        """
        C1 = -4.959
        C2 = 2.264
        C3 = 0.389
        C4 = 0.461
        xo = 4.6
        gamma = 1.0

        optnir_axav_x = 1.0 / np.array(
            [2.198, 1.65, 1.25, 0.81, 0.65, 0.55, 0.44, 0.37]
        )
        # values at 2.198 and 1.25 changed to provide smooth interpolation
        # as noted in Gordon et al. (2016, ApJ, 826, 104)
        optnir_axav_y = [0.11, 0.169, 0.25, 0.567, 0.801, 1.00, 1.374, 1.672]

        # return A(x)/A(V)
        return _curve_F99_method(
            in_x,
            self.Rv,
            C1,
            C2,
            C3,
            C4,
            xo,
            gamma,
            optnir_axav_x,
            optnir_axav_y,
            self.x_range,
            self.__class__.__name__,
        )


class G03_LMCAvg(BaseExtModel):
    r"""
    Gordon et al (2003) LMCAvg Average Extinction Curve

    Parameters
    ----------
    None

    Raises
    ------
    None

    Notes
    -----
    From Gordon et al. (2003, ApJ, 594, 279)

    Example showing the average curve

    .. plot::
        :include-source:

        import numpy as np
        import matplotlib.pyplot as plt
        import astropy.units as u

        from dust_extinction.averages import G03_LMCAvg

        fig, ax = plt.subplots()

        # define the extinction model
        ext_model = G03_LMCAvg()

        # generate the curves and plot them
        x = np.arange(ext_model.x_range[0], ext_model.x_range[1],0.1)/u.micron

        ax.plot(x,ext_model(x),label='G03 LMCAvg')
        ax.plot(ext_model.obsdata_x, ext_model.obsdata_axav, 'ko',
                label='obsdata')

        ax.set_xlabel(r'$x$ [$\mu m^{-1}$]')
        ax.set_ylabel(r'$A(x)/A(V)$')

        ax.legend(loc='best')
        plt.show()
    """

    x_range = [0.3, 10.0]

    Rv = 3.41

    # fmt: off
    obsdata_x = np.array(
        [0.455, 0.606, 0.800, 1.818, 2.273, 2.703, 3.375, 3.625,
         3.875, 4.125, 4.375, 4.625, 4.875, 5.125, 5.375, 5.625,
         5.875, 6.125, 6.375, 6.625, 6.875, 7.125, 7.375, 7.625,
         7.875, 8.125]
    )
    obsdata_axav = np.array(
        [0.100, 0.186, 0.257, 1.000, 1.293, 1.518, 1.786, 1.969,
         2.149, 2.391, 2.771, 2.967, 2.846, 2.646, 2.565, 2.566,
         2.598, 2.607, 2.668, 2.787, 2.874, 2.983, 3.118, 3.231,
         3.374, 3.366]
    )
    # fmt: on

    # accuracy of the observed data based on published table
    obsdata_tolerance = 6e-2

    def evaluate(self, in_x):
        """
        G03 LMCAvg function

        Parameters
        ----------
        in_x: float
           expects either x in units of wavelengths or frequency
           or assumes wavelengths in wavenumbers [1/micron]

           internally wavenumbers are used

        Returns
        -------
        axav: np array (float)
            A(x)/A(V) extinction curve [mag]

        Raises
        ------
        ValueError
           Input x values outside of defined range
        """
        C1 = -0.890
        C2 = 0.998
        C3 = 2.719
        C4 = 0.400
        xo = 4.579
        gamma = 0.934

        optnir_axav_x = 1.0 / np.array([2.198, 1.65, 1.25, 0.55, 0.44, 0.37])
        # value at 2.198 changed to provide smooth interpolation
        # as noted in Gordon et al. (2016, ApJ, 826, 104) for SMCBar
        optnir_axav_y = [0.10, 0.186, 0.257, 1.000, 1.293, 1.518]

        # return A(x)/A(V)
        return _curve_F99_method(
            in_x,
            self.Rv,
            C1,
            C2,
            C3,
            C4,
            xo,
            gamma,
            optnir_axav_x,
            optnir_axav_y,
            self.x_range,
            self.__class__.__name__,
        )


class G03_LMC2(BaseExtModel):
    r"""
    Gordon et al (2003) LMC2 Average Extinction Curve

    Parameters
    ----------
    None

    Raises
    ------
    None

    Notes
    -----
    From Gordon et al. (2003, ApJ, 594, 279)

    Example showing the average curve

    .. plot::
        :include-source:

        import numpy as np
        import matplotlib.pyplot as plt
        import astropy.units as u

        from dust_extinction.averages import G03_LMC2

        fig, ax = plt.subplots()

        # generate the curves and plot them
        x = np.arange(0.3,10.0,0.1)/u.micron

        # define the extinction model
        ext_model = G03_LMC2()

        # generate the curves and plot them
        x = np.arange(ext_model.x_range[0], ext_model.x_range[1],0.1)/u.micron

        ax.plot(x,ext_model(x),label='G03 LMC2')
        ax.plot(ext_model.obsdata_x, ext_model.obsdata_axav, 'ko',
                label='obsdata')

        ax.set_xlabel(r'$x$ [$\mu m^{-1}$]')
        ax.set_ylabel(r'$A(x)/A(V)$')

        ax.legend(loc='best')
        plt.show()
    """

    x_range = [0.3, 10.0]

    Rv = 2.76

    # fmt: off
    obsdata_x = np.array(
        [0.455, 0.606, 0.800, 1.818, 2.273, 2.703, 3.375, 3.625,
         3.875, 4.125, 4.375, 4.625, 4.875, 5.125, 5.375, 5.625,
         5.875, 6.125, 6.375, 6.625, 6.875, 7.125, 7.375, 7.625,
         7.875, 8.125]
    )
    obsdata_axav = np.array(
        [0.101, 0.150, 0.299, 1.000, 1.349, 1.665, 1.899, 2.067,
         2.249, 2.447, 2.777, 2.922, 2.921, 2.812, 2.805, 2.863,
         2.932, 3.060, 3.110, 3.299, 3.408, 3.515, 3.670, 3.862,
         3.937, 4.055]
    )
    # fmt: on

    # accuracy of the observed data based on published table
    obsdata_tolerance = 6e-2

    def evaluate(self, in_x):
        """
        G03 LMC2 function

        Parameters
        ----------
        in_x: float
           expects either x in units of wavelengths or frequency
           or assumes wavelengths in wavenumbers [1/micron]

           internally wavenumbers are used

        Returns
        -------
        axav: np array (float)
            A(x)/A(V) extinction curve [mag]

        Raises
        ------
        ValueError
           Input x values outside of defined range
        """
        C1 = -1.475
        C2 = 1.132
        C3 = 1.463
        C4 = 0.294
        xo = 4.558
        gamma = 0.945

        optnir_axav_x = 1.0 / np.array([2.198, 1.65, 1.25, 0.55, 0.44, 0.37])
        # value at 1.65 changed to provide smooth interpolation
        # as noted in Gordon et al. (2016, ApJ, 826, 104) for SMCBar
        optnir_axav_y = [0.101, 0.15, 0.299, 1.000, 1.349, 1.665]

        # return A(x)/A(V)
        return _curve_F99_method(
            in_x,
            self.Rv,
            C1,
            C2,
            C3,
            C4,
            xo,
            gamma,
            optnir_axav_x,
            optnir_axav_y,
            self.x_range,
            self.__class__.__name__,
        )


class I05_MWAvg(BaseExtModel):
    r"""
    Indebetouw et al (2005) MW Average Extinction Curve

    Parameters
    ----------
    None

    Raises
    ------
    None

    Notes
    -----
    From Indebetouw et al. (2005, ApJ, 619, 931)

    Example showing the average curve

    .. plot::
        :include-source:

        import numpy as np
        import matplotlib.pyplot as plt
        import astropy.units as u

        from dust_extinction.averages import I05_MWAvg

        fig, ax = plt.subplots()

        # define the extinction model
        ext_model = I05_MWAvg()

        # generate the curves and plot them
        x = np.arange(1.0/ext_model.x_range[1], 1.0/ext_model.x_range[0], 0.1) * u.micron

        ax.plot(x,ext_model(x),label='I05_MWAvg')
        ax.plot(1.0/ext_model.obsdata_x, ext_model.obsdata_axav, 'ko',
                label='obsdata')

        ax.set_xlabel(r'$\lambda$ [$\mu m$]')
        ax.set_ylabel(r'$A(x)/A(V)$')

        ax.legend(loc='best')
        plt.show()
    """

    x_range = [1.0 / 7.76, 1.0 / 1.24]

    Rv = 3.1  # assumed!

    # fmt: off
    obsdata_x = 1.0 / np.array(
        [1.24, 1.664, 2.164, 3.545, 4.442, 5.675, 7.760]
    )
    obsdata_axav = np.array(
        [2.50, 1.55, 1.00, 0.56, 0.43, 0.43, 0.43]
    ) * 0.112  # ak/av = 0.112 (F19, Rv = 3.1)

    obsdata_axav_unc = np.array(
        [0.15, 0.08, 0.0, 0.06, 0.08, 0.10, 0.10]
    ) * 0.112  # ak/av = 0.112 (F19, Rv = 3.1)
    # fmt: on

    # accuracy of the observed data based on published table
    obsdata_tolerance = 1e-6

    def evaluate(self, in_x):
        """
        I05 MWAvg function

        Parameters
        ----------
        in_x: float
           expects either x in units of wavelengths or frequency
           or assumes wavelengths in wavenumbers [1/micron]

           internally wavenumbers are used

        Returns
        -------
        axav: np array (float)
            A(x)/A(V) extinction curve [mag]

        Raises
        ------
        ValueError
           Input x values outside of defined range
        """
        x = _get_x_in_wavenumbers(in_x)

        # check that the wavenumbers are within the defined range
        _test_valid_x_range(x, self.x_range, self.__class__.__name__)

        # define the function allowing for spline interpolation
        f = interp1d(self.obsdata_x, self.obsdata_axav)

        return f(x)


class CT06_MWGC(BaseExtModel):
    r"""
    Chiar & Tielens (2006) MW Galactic Center Curve

    Parameters
    ----------
    None

    Raises
    ------
    None

    Notes
    -----
    From Chiar & Tielens (2006, ApJ, 637 774)

    Example showing the average curve

    .. plot::
        :include-source:

        import numpy as np
        import matplotlib.pyplot as plt
        import astropy.units as u

        from dust_extinction.averages import CT06_MWGC

        fig, ax = plt.subplots()

        # define the extinction model
        ext_model = CT06_MWGC()

        # generate the curves and plot them
        x = np.arange(1.0/ext_model.x_range[1], 1.0/ext_model.x_range[0], 0.1) * u.micron

        ax.plot(x,ext_model(x),label='CT06_MWGC')
        ax.plot(1.0/ext_model.obsdata_x, ext_model.obsdata_axav, 'ko',
                label='obsdata')

        ax.set_xlabel(r'$\lambda$ [$\mu m$]')
        ax.set_ylabel(r'$A(x)/A(V)$')

        ax.legend(loc='best')
        plt.show()
    """

    x_range = [1.0 / 27.0, 1.0 / 1.24]

    Rv = 3.1  # assumed!

    def __init__(self, **kwargs):

        # get the tabulated information
        data_path = pkg_resources.resource_filename("dust_extinction", "data/")

        a = Table.read(
            data_path + "CT06_pixiedust.dat", format="ascii.commented_header"
        )

        self.obsdata_x = 1.0 / a["wave"].data
        # ext is A(lambda)/A(K)
        # A(K)/A(V) = 0.112 (F19, R(V) = 3.1)
        self.obsdata_axav = 0.112 * a["galcen"].data

        # accuracy of the observed data based on published table
        self.obsdata_tolerance = 1e-6

        super().__init__(**kwargs)

    def evaluate(self, in_x):
        """
        CT06 MWGC function

        Parameters
        ----------
        in_x: float
           expects either x in units of wavelengths or frequency
           or assumes wavelengths in wavenumbers [1/micron]

           internally wavenumbers are used

        Returns
        -------
        axav: np array (float)
            A(x)/A(V) extinction curve [mag]

        Raises
        ------
        ValueError
           Input x values outside of defined range
        """
        x = _get_x_in_wavenumbers(in_x)

        # check that the wavenumbers are within the defined range
        _test_valid_x_range(x, self.x_range, self.__class__.__name__)

        # define the function allowing for spline interpolation
        f = interp1d(self.obsdata_x, self.obsdata_axav)

        return f(x)


class CT06_MWLoc(BaseExtModel):
    r"""
    Chiar & Tielens (2006) MW Local ISM Curve

    Parameters
    ----------
    None

    Raises
    ------
    None

    Notes
    -----
    From Chiar & Tielens (2006, ApJ, 637 774)

    Example showing the average curve

    .. plot::
        :include-source:

        import numpy as np
        import matplotlib.pyplot as plt
        import astropy.units as u

        from dust_extinction.averages import CT06_MWLoc

        fig, ax = plt.subplots()

        # define the extinction model
        ext_model = CT06_MWLoc()

        # generate the curves and plot them
        x = np.arange(1.0/ext_model.x_range[1], 1.0/ext_model.x_range[0], 0.1) * u.micron

        ax.plot(x,ext_model(x),label='CT06_MWLoc')
        ax.plot(1.0/ext_model.obsdata_x, ext_model.obsdata_axav, 'ko',
                label='obsdata')

        ax.set_xlabel(r'$\lambda$ [$\mu m$]')
        ax.set_ylabel(r'$A(x)/A(V)$')

        ax.legend(loc='best')
        plt.show()
    """

    x_range = [1.0 / 27.0, 1.0 / 1.24]

    Rv = 3.1  # assumed!

    def __init__(self, **kwargs):

        # get the tabulated information
        data_path = pkg_resources.resource_filename("dust_extinction", "data/")

        a = Table.read(
            data_path + "CT06_pixiedust.dat", format="ascii.commented_header"
        )

        self.obsdata_x = 1.0 / a["wave"].data
        # ext is A(lambda)/A(K)
        # A(K)/A(V) = 0.112 (F19, R(V) = 3.1)
        self.obsdata_axav = 0.112 * a["local"].data

        # accuracy of the observed data based on published table
        self.obsdata_tolerance = 1e-6

        super().__init__(**kwargs)

    def evaluate(self, in_x):
        """
        CG06 MWLoc function

        Parameters
        ----------
        in_x: float
           expects either x in units of wavelengths or frequency
           or assumes wavelengths in wavenumbers [1/micron]

           internally wavenumbers are used

        Returns
        -------
        axav: np array (float)
            A(x)/A(V) extinction curve [mag]

        Raises
        ------
        ValueError
           Input x values outside of defined range
        """
        x = _get_x_in_wavenumbers(in_x)

        # check that the wavenumbers are within the defined range
        _test_valid_x_range(x, self.x_range, self.__class__.__name__)

        # define the function allowing for spline interpolation
        f = interp1d(self.obsdata_x, self.obsdata_axav)

        return f(x)


class GCC09_MWAvg(BaseExtModel):
    r"""
    Gordon, Cartledge, & Clayton (2009) Milky Way Average Extinction Curve

    Parameters
    ----------
    None

    Raises
    ------
    None

    Notes
    -----
    From Gordon, Cartledge, & Clayton (2009, ApJ, 705, 1320)

    Example showing the average curve

    .. plot::
        :include-source:

        import numpy as np
        import matplotlib.pyplot as plt
        import astropy.units as u

        from dust_extinction.averages import GCC09_MWAvg

        fig, ax = plt.subplots()

        # generate the curves and plot them
        x = np.arange(0.3,1.0/0.0912,0.1)/u.micron

        # define the extinction model
        ext_model = GCC09_MWAvg()

        # generate the curves and plot them
        x = np.arange(ext_model.x_range[0], ext_model.x_range[1],0.1)/u.micron

        ax.plot(x,ext_model(x),label='GCC09_MWAvg')
        ax.errorbar(ext_model.obsdata_x_fuse, ext_model.obsdata_axav_fuse,
                    yerr=ext_model.obsdata_axav_unc_fuse,
                    fmt='ko', label='obsdata (FUSE)')
        ax.errorbar(ext_model.obsdata_x_iue, ext_model.obsdata_axav_iue,
                    yerr=ext_model.obsdata_axav_unc_iue,
                    fmt='bs', label='obsdata (IUE)')
        ax.errorbar(ext_model.obsdata_x_bands, ext_model.obsdata_axav_bands,
                    yerr=ext_model.obsdata_axav_unc_bands,
                    fmt='g^', label='obsdata (Opt/NIR)')

        ax.set_xlabel(r'$x$ [$\mu m^{-1}$]')
        ax.set_ylabel(r'$A(x)/A(V)$')

        ax.legend(loc='best')
        plt.show()
    """

    x_range = [0.3, 1.0 / 0.0912]

    Rv = 3.1

    def __init__(self, **kwargs):

        # get the tabulated information
        data_path = pkg_resources.resource_filename("dust_extinction", "data/")

        # GCC09 sigma clipped average of 75 sightlines
        a = Table.read(data_path + "GCC09_FUSE.dat", format="ascii.commented_header")
        b = Table.read(data_path + "GCC09_IUE.dat", format="ascii.commented_header")
        c = Table.read(data_path + "GCC09_PHOT.dat", format="ascii.commented_header")

        # FUSE range
        self.obsdata_x_fuse = a["x"].data
        self.obsdata_axav_fuse = a["ext"].data
        self.obsdata_axav_unc_fuse = a["unc"].data

        # IUE range
        self.obsdata_x_iue = b["x"].data
        self.obsdata_axav_iue = b["ext"].data
        self.obsdata_axav_unc_iue = b["unc"].data

        # Opt/NIR range
        self.obsdata_x_bands = c["x"].data
        self.obsdata_axav_bands = c["ext"].data
        self.obsdata_axav_unc_bands = c["unc"].data

        # put them together
        self.obsdata_x = np.concatenate(
            (self.obsdata_x_fuse, self.obsdata_x_iue, self.obsdata_x_bands)
        )
        self.obsdata_axav = np.concatenate(
            (self.obsdata_axav_fuse, self.obsdata_axav_iue, self.obsdata_axav_bands)
        )
        self.obsdata_axav_unc = np.concatenate(
            (
                self.obsdata_axav_unc_fuse,
                self.obsdata_axav_unc_iue,
                self.obsdata_axav_unc_bands,
            )
        )

        # accuracy of the observed data based on published table
        self.obsdata_tolerance = 5e-1

        super().__init__(**kwargs)

    def evaluate(self, in_x):
        """
        GCC09_MWAvg function

        Parameters
        ----------
        in_x: float
           expects either x in units of wavelengths or frequency
           or assumes wavelengths in wavenumbers [1/micron]

           internally wavenumbers are used

        Returns
        -------
        axav: np array (float)
            A(x)/A(V) extinction curve [mag]

        Raises
        ------
        ValueError
           Input x values outside of defined range
        """
        x = _get_x_in_wavenumbers(in_x)

        # check that the wavenumbers are within the defined range
        _test_valid_x_range(x, self.x_range, self.__class__.__name__)

        # P92 parameters fit to the data using uncs as weights
        p92_fit = P92(
            BKG_amp=203.805939127,
            BKG_lambda=0.0508199427208,
            BKG_b=88.0591826413,
            BKG_n=2.0,
            FUV_amp=5.33962141873,
            FUV_lambda=0.08,
            FUV_b=-0.777129536415,
            FUV_n=3.88322376926,
            NUV_amp=0.0447023090042,
            NUV_lambda=0.217548391182,
            NUV_b=-1.95723797612,
            NUV_n=2.0,
            SIL1_amp=0.00264935064935,
            SIL1_lambda=9.7,
            SIL1_b=-1.95,
            SIL1_n=2.0,
            SIL2_amp=0.00264935064935,
            SIL2_lambda=18.0,
            SIL2_b=-1.80,
            SIL2_n=2.0,
            FIR_amp=0.01589610389,
            FIR_lambda=25.0,
            FIR_b=0.0,
            FIR_n=2.0,
        )

        # return A(x)/A(V)
        return p92_fit(in_x)


class F11_MWGC(BaseExtModel):
    r"""
    Fritz et al (2011) MW Galactic Center Curve

    Parameters
    ----------
    None

    Raises
    ------
    None

    Notes
    -----
    From Fritz et al. (2011, ApJ, 737, 73)

    Example showing the average curve

    .. plot::
        :include-source:

        import numpy as np
        import matplotlib.pyplot as plt
        import astropy.units as u

        from dust_extinction.averages import F11_MWGC

        fig, ax = plt.subplots()

        # define the extinction model
        ext_model = F11_MWGC()

        # generate the curves and plot them
        x = np.arange(1.0/ext_model.x_range[1], 1.0/ext_model.x_range[0], 0.1) * u.micron

        ax.plot(x,ext_model(x),label='F11_MWGC')
        ax.plot(1.0/ext_model.obsdata_x, ext_model.obsdata_axav, 'ko',
                label='obsdata')

        ax.set_xlabel(r'$\lambda$ [$\mu m$]')
        ax.set_ylabel(r'$A(x)/A(V)$')

        ax.legend(loc='best')
        plt.show()
    """

    x_range = [1.0 / 19.062, 1.0 / 1.282]

    Rv = 3.1  # assumed!

    def __init__(self, **kwargs):

        # get the tabulated information
        data_path = pkg_resources.resource_filename("dust_extinction", "data/")

        a = Table.read(
            data_path + "fritz11_galcenter.dat", format="ascii.commented_header"
        )

        self.obsdata_x = 1.0 / a["wave"].data
        # ext is total extinction to GalCenter
        # A(K) = 2.42
        # A(K)/A(V) = 0.112 (F19, R(V) = 3.1)
        self.obsdata_axav = 0.112 * a["ext"].data / 2.42
        self.obsdata_axav_unc = 0.112 * a["unc"].data / 2.42

        # accuracy of the observed data based on published table
        self.obsdata_tolerance = 1e-6

        super().__init__(**kwargs)

    def evaluate(self, in_x):
        """
        F11 MWGC function

        Parameters
        ----------
        in_x: float
           expects either x in units of wavelengths or frequency
           or assumes wavelengths in wavenumbers [1/micron]

           internally wavenumbers are used

        Returns
        -------
        axav: np array (float)
            A(x)/A(V) extinction curve [mag]

        Raises
        ------
        ValueError
           Input x values outside of defined range
        """
        x = _get_x_in_wavenumbers(in_x)

        # check that the wavenumbers are within the defined range
        _test_valid_x_range(x, self.x_range, self.__class__.__name__)

        # define the function allowing for spline interpolation
        f = interp1d(self.obsdata_x, self.obsdata_axav)

        return f(x)<|MERGE_RESOLUTION|>--- conflicted
+++ resolved
@@ -122,13 +122,8 @@
         return f(x)
 
 
-<<<<<<< HEAD
 class B92_MWAvg(BaseExtModel):
-    """
-=======
-class B92_MWAvg(BaseExtAveModel):
     r"""
->>>>>>> 2be695b8
     Bastiaansen (1992) Optical Extinction Curve
 
     Parameters
